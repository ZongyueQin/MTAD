import os
<<<<<<< HEAD
os.environ['CUDA_VISIBLE_DEVICES'] = '0'
=======
os.environ['CUDA_VISIBLE_DEVICES'] = '4'
>>>>>>> 63efcc51
hf_token = os.environ['HFTOKEN']

import argparse
import json
import logging
import time
from typing import Literal, Tuple

import torch
from inference.generate import Generator, BaseGenerator, SpeculativeGenerator, MTADGenerator, DSBDGenerator
from model.llama_tree_attn import LlamaForCausalLM, LlamaTokenizer
from transformers import AutoModelForCausalLM, AutoTokenizer
from tqdm import tqdm
import random
import numpy as np
from utils import find_fields_MYSQL_like, creating_schema, spider_examples
from utils import execution_accuracy_references, extract_first_function
from utils import get_score, get_total_power
import subprocess

def set_seed(seed: int):
    random.seed(seed)                      # Python random module
    np.random.seed(seed)                   # NumPy
    torch.manual_seed(seed)                 # PyTorch CPU
    torch.cuda.manual_seed(seed)            # PyTorch GPU (single-GPU)
    torch.cuda.manual_seed_all(seed)        # PyTorch GPU (multi-GPU)
                       
    # Ensure deterministic behavior in PyTorch operations (if possible)
    torch.backends.cudnn.deterministic = True
    torch.backends.cudnn.benchmark = False

# Setup logging
logging.basicConfig(
    format="%(asctime)s - %(levelname)s - %(name)s - %(message)s",
    datefmt="%m/%d/%Y %H:%M:%S",
    level=logging.INFO,
)

logger = logging.getLogger(__name__)


class JsonData:
    def __init__(self, path) -> None:
        with open(path) as fin:
            self.data = json.load(fin)
            self.data = self.data[:100]

    def __getitem__(self, index) -> Tuple[str, str]:
        return self.data[index]

    def __len__(self):
        return len(self.data)


def run_eval(
    draft_model,
    target_model,
    tokenizer,
    dataset,
    dataloader,
    k_config: Tuple[int],
    max_new_tokens: int = 128,
    replacement=False,
    speculative_sampling=True,
    tree_attn=True,
    sampling_type: Literal["argmax", "sampling"] = "sampling",
    disable_tqdm: bool = False,
    mtad: bool = True,
    dsbd: bool = False,
    beam_width: int = 4,
    accept_thres: float = 0.5,
    expect_thres: float = 0.8,
    min_accept_num: int = 1,
    top_k: int = 10,
    top_p: float = 0.9,
):
    if sampling_type not in ["argmax", "sampling"]:
        raise ValueError(
            f'`sampling_type` can be either `"argmax"` or `"sampling"`, but received "{sampling_type}"'
        )
    if sampling_type == "argmax":
        target_model_temp = 0
        draft_model_temp = 0
    else:
        target_model_temp = 1
        draft_model_temp = 1

    if mtad:
      generator = MTADGenerator(
        draft_model,
        target_model,
        eos_token_id=tokenizer.eos_token_id,
        k_config=k_config,
        beam_width = beam_width,
        accept_thres = accept_thres,
        max_new_tokens=max_new_tokens,
        draft_model_temp=draft_model_temp,
        target_model_temp=target_model_temp,
        replacement=replacement,
        speculative_sampling=speculative_sampling,
        tree_attn=tree_attn,
        top_k = top_k,
        top_p = top_p,
      )
    elif dsbd:
       generator = DSBDGenerator(
        draft_model,
        target_model,
        eos_token_id=tokenizer.eos_token_id,
        k_config=k_config,
        beam_width = beam_width,
        min_accept_num = min_accept_num,
        expect_thres = expect_thres,
        max_new_tokens=max_new_tokens,
        draft_model_temp=draft_model_temp,
        target_model_temp=target_model_temp,
        replacement=replacement,
        speculative_sampling=speculative_sampling,
        top_k = top_k,
        top_p = top_p,
      )
       
    else:
      generator = SpeculativeGenerator(
        draft_model,
        target_model,
        eos_token_id=tokenizer.eos_token_id,
        k_config=k_config,
        max_new_tokens=max_new_tokens,
        draft_model_temp=draft_model_temp,
        target_model_temp=target_model_temp,
        replacement=replacement,
        speculative_sampling=speculative_sampling,
        tree_attn=tree_attn,
        top_k = top_k,
        top_p = top_p,
      )

    draft_model.eval()
    target_model.eval()

    logger.info("evaluation start.")
    start_time = time.time()

    acceptance_count = 0
    draft_token_count = 0
    invocation_count = 0

    iterator = range(len(dataloader))
    pred_seq = []
    score_list = []

    P = subprocess.Popen("exec python3 -u gpu_power_monitor.py",shell=True, text=True, stdout=subprocess.PIPE)

    with torch.no_grad():
        for sample_idx in iterator if disable_tqdm else tqdm(iterator):
            prompt_text = dataloader[sample_idx]
            inputs = tokenizer(prompt_text, return_tensors="pt", max_length=512, truncation=True).to("cuda")
            input_ids = inputs.input_ids
            input_len = input_ids.size(-1)
            output = generator.generate(input_ids)

            acceptance_count += output.acceptance_count
            draft_token_count += output.draft_token_count
            invocation_count += output.invocation_count

            if dataset == 'spider':
                pred_seq.append(tokenizer.decode(output.sequences[0][input_len:], skip_special_tokens=True).split(';')[0])
            elif dataset == 'human_eval':
                string = tokenizer.decode(output.sequences[0], skip_special_tokens=True)
                pred_seq.append(extract_first_function(string))

            score = get_score(output.sequences, target_model, input_len)
            score_list.append(score.item())

    end_time = time.time()
    P.kill()
    P.wait()

    logger.info("evaluation complete.")

    run_time = end_time - start_time

    latency = run_time / (acceptance_count + invocation_count)
    acceptance_rate = acceptance_count / draft_token_count
    block_efficiency = 1 + acceptance_count / invocation_count

    outputs = P.stdout.readlines()
    power_total = get_total_power(outputs, start_time, end_time, None)


    logger.info("Running time: {:.2f} s".format(run_time))
    logger.info("Token latency: {:.2f} ms".format(latency * 1000))
    logger.info("Acceptance rate: {:.2f}".format(acceptance_rate))
    logger.info("Block efficiency: {:.2f}".format(block_efficiency))
    logger.info("J/token: {:.2f}".format(power_total/(acceptance_count+invocation_count)))
    logger.info("PPL: {:.2f}".format(np.exp(-np.mean(score_list))))
    return pred_seq


def run_baseline_eval(
    target_model,
    tokenizer,
    dataloader,
    max_new_tokens: int = 128,
    sampling_type: Literal["argmax", "sampling"] = "sampling",
    disable_tqdm: bool = False,
    top_k: int = 10,
    top_p: float = 0.9,
):
    if sampling_type not in ["argmax", "sampling"]:
        raise ValueError(
            f'`sampling_type` can be either `"argmax"` or `"sampling"`, but received "{sampling_type}"'
        )
    if sampling_type == "argmax":
        target_model_temp = 0
    else:
        target_model_temp = 1

    generator = BaseGenerator(
        target_model,
        eos_token_id=tokenizer.eos_token_id,
        max_new_tokens=max_new_tokens,
        temp=target_model_temp,
        top_k = top_k,
        top_p = top_p,
    )

    target_model.eval()

    logger.info("evaluation start.")
    start_time = time.time()

    invocation_count = 0

    iterator = range(len(dataloader))
    with torch.no_grad():
        for sample_idx in iterator if disable_tqdm else tqdm(iterator):
            prompt_text = dataloader[sample_idx]
            inputs = tokenizer(prompt_text, return_tensors="pt").to("cuda")
            input_ids = inputs.input_ids
            output = generator.generate(input_ids)

            invocation_count += output.invocation_count
    end_time = time.time()

    logger.info("evaluation complete.")

    run_time = end_time - start_time

    latency = run_time / invocation_count

    logger.info("Running time: {:.2f} s".format(run_time))
    logger.info("Token latency: {:.2f} ms".format(latency * 1000))


def main(args):
    if args.mtad == True and args.dsbd == True:
        logger.warning(
            "When both --mtad and --dsbd flags are set, only running mtad."
        )
        args.dsbd = False


    set_seed(args.seed)  # Set a fixed seed
    torch_dtype = torch.float16 if args.fp16 else torch.float32

    logger.info("The full evaluation configuration:\n" + repr(args))

    if args.auto_model and not args.disable_tree_attn:
        logger.warning(
            "Tree Attn is currently not supported for models other than LLaMA. Therefore, "
            "when using '--auto-model', Tree Attn will be disabled."
        )
        args.disable_tree_attn = True

    if args.dataset == 'human_eval':
        from human_eval.data import write_jsonl, read_problems
        problems = read_problems()
        prefix = ""
        postfix = ""
        dataloader = [
                      problems[task_id]["prompt"]  
                      for task_id in problems
        ]

    elif args.dataset == 'spider':
        dataset = json.load(open(os.path.join(args.datapath, "dev.json")))
        spider_schema,spider_primary,spider_foreign = creating_schema(os.path.join(args.datapath, "tables.json"))

        dataloader = [spider_examples + 
                       "Schema:\n" + find_fields_MYSQL_like(s["db_id"], spider_schema) + "\n" + 
                       "Question: " + s["question"] + "\n" + 
                       "SQL:" for s in dataset]
        output_dataset = [s["db_id"] + "[SQL]" + s["query"] for s in dataset] 
        dataloader = dataloader[:100]

    else:
        raise NotImplementedError

    ModelLoader = AutoModelForCausalLM if args.auto_model else LlamaForCausalLM
    TokenizerLoader = AutoTokenizer if args.auto_model else LlamaTokenizer

    print(args.tokenizer, type(args.tokenizer))
    print(hf_token, type(hf_token))
    tokenizer = AutoTokenizer.from_pretrained(args.tokenizer, trust_remote_code = True, token = hf_token)

    logger.info("Loading draft model: {}".format(args.draft_model))
    draft_model = ModelLoader.from_pretrained(
        args.draft_model,
        torch_dtype=torch.float16,
        device_map=0,
        use_flash_attention_2=True if args.flash_attn else False,
        token = hf_token,
        cache_dir = '/llmss/cache/huggingface/',
    )

    logger.info("Loading target model: {}".format(args.target_model))
    target_model = ModelLoader.from_pretrained(
        args.target_model,
        torch_dtype=torch_dtype,
        device_map="auto",
        use_flash_attention_2=True if args.flash_attn else False,
        token = hf_token,
        max_memory={0: "38GiB"},
        cache_dir = '/llmss/cache/huggingface/',

    )


    if args.run_baseline:
        run_baseline_eval(
            target_model,
            tokenizer=tokenizer,
            dataloader=dataloader,
            max_new_tokens=args.max_new_tokens,
            sampling_type=args.sampling_type,
            disable_tqdm=args.disable_tqdm,
            top_k = args.top_k,
            top_p = args.top_p,
        )
    else:
        pred_seq = run_eval(
            draft_model,
            target_model,
            tokenizer=tokenizer,
            dataset=args.dataset,
            dataloader=dataloader,
            k_config=args.k_config,
            beam_width=args.beam_width,
            accept_thres=args.accept_thres,
            max_new_tokens=args.max_new_tokens,
            replacement=args.replacement,
            speculative_sampling=not args.naive_sampling,
            tree_attn=not args.disable_tree_attn,
            sampling_type=args.sampling_type,
            disable_tqdm=args.disable_tqdm,
            mtad = args.mtad,
            dsbd = args.dsbd,
            expect_thres = args.expect_thres,
            min_accept_num = args.min_accept_num,
            top_k = args.top_k,
            top_p = args.top_p,
        )
        if args.dataset == "spider":
            cnt = len(pred_seq)
            performance = execution_accuracy_references(predictions = pred_seq, references = output_dataset[:cnt], data_path = args.datapath)
            print(performance)
        elif args.dataset == 'human_eval':
            samples = [dict(task_id=task_id, completion=output) for task_id, output in zip(problems,pred_seq)]
            file_name = f"output_{time.perf_counter()}.jsonl"
            write_jsonl(file_name, samples)
            print(f"write output to {file_name}")




if __name__ == "__main__":
    parser = argparse.ArgumentParser()
    parser.add_argument("--dataset", type=str, required=True, help="dataset: spider or human_eval")
    parser.add_argument(
        "--draft-model", type=str, required=True, help="Draft model path."
    )
    parser.add_argument(
        "--target-model", type=str, required=True, help="Target model path."
    )
    parser.add_argument("--tokenizer", type=str, default=None, help="Tokenizer path.")
    parser.add_argument("--fp16", action="store_true", help="use float16 dtype.")

    parser.add_argument(
        "--k-config",
        type=lambda x: tuple(map(int, x.split(","))),
        required=True,
        help="Use comma separations, e.g. `--k-config 4,2,2`.",
    )

    parser.add_argument(
        "--datapath", type=str, required=True, help="The json data file."
    )
    parser.add_argument("--max-new-tokens", type=int, default=128)
    parser.add_argument(
        "--replacement",
        action="store_true",
        help="Sampling with replacement.",
    )
    parser.add_argument(
        "--naive-sampling",
        action="store_true",
        help="Use multi-candidate naive sampling.",
    )

    parser.add_argument("--disable-tree-attn", action="store_true")

    parser.add_argument(
        "--sampling-type", type=str, default="sampling", choices=["argmax", "sampling"]
    )

    parser.add_argument("--disable-tqdm", action="store_true")

    parser.add_argument("--auto-model", action="store_true")
    parser.add_argument("--run-baseline", action="store_true")

    parser.add_argument("--flash-attn", action="store_true")
    # mtad parameters
    parser.add_argument("--mtad", action="store_true")
    parser.add_argument("--beam-width", type=int, default=4)
    parser.add_argument("--accept-thres", type=float, default=0.5)

    # dsbd parameters
    parser.add_argument("--dsbd", action="store_true")
    parser.add_argument("--min-accept-num", type=int, default=1)
    parser.add_argument("--expect-thres", type=float, default=0.8)

    parser.add_argument("--top-p", type=float, default=0.9)
    parser.add_argument("--top-k", type=int, default=10)

    parser.add_argument("--seed", type=int, default=42)
    args = parser.parse_args()

    if args.tokenizer is None:
        args.tokenizer = args.target_model
    main(args)
<|MERGE_RESOLUTION|>--- conflicted
+++ resolved
@@ -1,448 +1,444 @@
-import os
-<<<<<<< HEAD
-os.environ['CUDA_VISIBLE_DEVICES'] = '0'
-=======
-os.environ['CUDA_VISIBLE_DEVICES'] = '4'
->>>>>>> 63efcc51
-hf_token = os.environ['HFTOKEN']
-
-import argparse
-import json
-import logging
-import time
-from typing import Literal, Tuple
-
-import torch
-from inference.generate import Generator, BaseGenerator, SpeculativeGenerator, MTADGenerator, DSBDGenerator
-from model.llama_tree_attn import LlamaForCausalLM, LlamaTokenizer
-from transformers import AutoModelForCausalLM, AutoTokenizer
-from tqdm import tqdm
-import random
-import numpy as np
-from utils import find_fields_MYSQL_like, creating_schema, spider_examples
-from utils import execution_accuracy_references, extract_first_function
-from utils import get_score, get_total_power
-import subprocess
-
-def set_seed(seed: int):
-    random.seed(seed)                      # Python random module
-    np.random.seed(seed)                   # NumPy
-    torch.manual_seed(seed)                 # PyTorch CPU
-    torch.cuda.manual_seed(seed)            # PyTorch GPU (single-GPU)
-    torch.cuda.manual_seed_all(seed)        # PyTorch GPU (multi-GPU)
-                       
-    # Ensure deterministic behavior in PyTorch operations (if possible)
-    torch.backends.cudnn.deterministic = True
-    torch.backends.cudnn.benchmark = False
-
-# Setup logging
-logging.basicConfig(
-    format="%(asctime)s - %(levelname)s - %(name)s - %(message)s",
-    datefmt="%m/%d/%Y %H:%M:%S",
-    level=logging.INFO,
-)
-
-logger = logging.getLogger(__name__)
-
-
-class JsonData:
-    def __init__(self, path) -> None:
-        with open(path) as fin:
-            self.data = json.load(fin)
-            self.data = self.data[:100]
-
-    def __getitem__(self, index) -> Tuple[str, str]:
-        return self.data[index]
-
-    def __len__(self):
-        return len(self.data)
-
-
-def run_eval(
-    draft_model,
-    target_model,
-    tokenizer,
-    dataset,
-    dataloader,
-    k_config: Tuple[int],
-    max_new_tokens: int = 128,
-    replacement=False,
-    speculative_sampling=True,
-    tree_attn=True,
-    sampling_type: Literal["argmax", "sampling"] = "sampling",
-    disable_tqdm: bool = False,
-    mtad: bool = True,
-    dsbd: bool = False,
-    beam_width: int = 4,
-    accept_thres: float = 0.5,
-    expect_thres: float = 0.8,
-    min_accept_num: int = 1,
-    top_k: int = 10,
-    top_p: float = 0.9,
-):
-    if sampling_type not in ["argmax", "sampling"]:
-        raise ValueError(
-            f'`sampling_type` can be either `"argmax"` or `"sampling"`, but received "{sampling_type}"'
-        )
-    if sampling_type == "argmax":
-        target_model_temp = 0
-        draft_model_temp = 0
-    else:
-        target_model_temp = 1
-        draft_model_temp = 1
-
-    if mtad:
-      generator = MTADGenerator(
-        draft_model,
-        target_model,
-        eos_token_id=tokenizer.eos_token_id,
-        k_config=k_config,
-        beam_width = beam_width,
-        accept_thres = accept_thres,
-        max_new_tokens=max_new_tokens,
-        draft_model_temp=draft_model_temp,
-        target_model_temp=target_model_temp,
-        replacement=replacement,
-        speculative_sampling=speculative_sampling,
-        tree_attn=tree_attn,
-        top_k = top_k,
-        top_p = top_p,
-      )
-    elif dsbd:
-       generator = DSBDGenerator(
-        draft_model,
-        target_model,
-        eos_token_id=tokenizer.eos_token_id,
-        k_config=k_config,
-        beam_width = beam_width,
-        min_accept_num = min_accept_num,
-        expect_thres = expect_thres,
-        max_new_tokens=max_new_tokens,
-        draft_model_temp=draft_model_temp,
-        target_model_temp=target_model_temp,
-        replacement=replacement,
-        speculative_sampling=speculative_sampling,
-        top_k = top_k,
-        top_p = top_p,
-      )
-       
-    else:
-      generator = SpeculativeGenerator(
-        draft_model,
-        target_model,
-        eos_token_id=tokenizer.eos_token_id,
-        k_config=k_config,
-        max_new_tokens=max_new_tokens,
-        draft_model_temp=draft_model_temp,
-        target_model_temp=target_model_temp,
-        replacement=replacement,
-        speculative_sampling=speculative_sampling,
-        tree_attn=tree_attn,
-        top_k = top_k,
-        top_p = top_p,
-      )
-
-    draft_model.eval()
-    target_model.eval()
-
-    logger.info("evaluation start.")
-    start_time = time.time()
-
-    acceptance_count = 0
-    draft_token_count = 0
-    invocation_count = 0
-
-    iterator = range(len(dataloader))
-    pred_seq = []
-    score_list = []
-
-    P = subprocess.Popen("exec python3 -u gpu_power_monitor.py",shell=True, text=True, stdout=subprocess.PIPE)
-
-    with torch.no_grad():
-        for sample_idx in iterator if disable_tqdm else tqdm(iterator):
-            prompt_text = dataloader[sample_idx]
-            inputs = tokenizer(prompt_text, return_tensors="pt", max_length=512, truncation=True).to("cuda")
-            input_ids = inputs.input_ids
-            input_len = input_ids.size(-1)
-            output = generator.generate(input_ids)
-
-            acceptance_count += output.acceptance_count
-            draft_token_count += output.draft_token_count
-            invocation_count += output.invocation_count
-
-            if dataset == 'spider':
-                pred_seq.append(tokenizer.decode(output.sequences[0][input_len:], skip_special_tokens=True).split(';')[0])
-            elif dataset == 'human_eval':
-                string = tokenizer.decode(output.sequences[0], skip_special_tokens=True)
-                pred_seq.append(extract_first_function(string))
-
-            score = get_score(output.sequences, target_model, input_len)
-            score_list.append(score.item())
-
-    end_time = time.time()
-    P.kill()
-    P.wait()
-
-    logger.info("evaluation complete.")
-
-    run_time = end_time - start_time
-
-    latency = run_time / (acceptance_count + invocation_count)
-    acceptance_rate = acceptance_count / draft_token_count
-    block_efficiency = 1 + acceptance_count / invocation_count
-
-    outputs = P.stdout.readlines()
-    power_total = get_total_power(outputs, start_time, end_time, None)
-
-
-    logger.info("Running time: {:.2f} s".format(run_time))
-    logger.info("Token latency: {:.2f} ms".format(latency * 1000))
-    logger.info("Acceptance rate: {:.2f}".format(acceptance_rate))
-    logger.info("Block efficiency: {:.2f}".format(block_efficiency))
-    logger.info("J/token: {:.2f}".format(power_total/(acceptance_count+invocation_count)))
-    logger.info("PPL: {:.2f}".format(np.exp(-np.mean(score_list))))
-    return pred_seq
-
-
-def run_baseline_eval(
-    target_model,
-    tokenizer,
-    dataloader,
-    max_new_tokens: int = 128,
-    sampling_type: Literal["argmax", "sampling"] = "sampling",
-    disable_tqdm: bool = False,
-    top_k: int = 10,
-    top_p: float = 0.9,
-):
-    if sampling_type not in ["argmax", "sampling"]:
-        raise ValueError(
-            f'`sampling_type` can be either `"argmax"` or `"sampling"`, but received "{sampling_type}"'
-        )
-    if sampling_type == "argmax":
-        target_model_temp = 0
-    else:
-        target_model_temp = 1
-
-    generator = BaseGenerator(
-        target_model,
-        eos_token_id=tokenizer.eos_token_id,
-        max_new_tokens=max_new_tokens,
-        temp=target_model_temp,
-        top_k = top_k,
-        top_p = top_p,
-    )
-
-    target_model.eval()
-
-    logger.info("evaluation start.")
-    start_time = time.time()
-
-    invocation_count = 0
-
-    iterator = range(len(dataloader))
-    with torch.no_grad():
-        for sample_idx in iterator if disable_tqdm else tqdm(iterator):
-            prompt_text = dataloader[sample_idx]
-            inputs = tokenizer(prompt_text, return_tensors="pt").to("cuda")
-            input_ids = inputs.input_ids
-            output = generator.generate(input_ids)
-
-            invocation_count += output.invocation_count
-    end_time = time.time()
-
-    logger.info("evaluation complete.")
-
-    run_time = end_time - start_time
-
-    latency = run_time / invocation_count
-
-    logger.info("Running time: {:.2f} s".format(run_time))
-    logger.info("Token latency: {:.2f} ms".format(latency * 1000))
-
-
-def main(args):
-    if args.mtad == True and args.dsbd == True:
-        logger.warning(
-            "When both --mtad and --dsbd flags are set, only running mtad."
-        )
-        args.dsbd = False
-
-
-    set_seed(args.seed)  # Set a fixed seed
-    torch_dtype = torch.float16 if args.fp16 else torch.float32
-
-    logger.info("The full evaluation configuration:\n" + repr(args))
-
-    if args.auto_model and not args.disable_tree_attn:
-        logger.warning(
-            "Tree Attn is currently not supported for models other than LLaMA. Therefore, "
-            "when using '--auto-model', Tree Attn will be disabled."
-        )
-        args.disable_tree_attn = True
-
-    if args.dataset == 'human_eval':
-        from human_eval.data import write_jsonl, read_problems
-        problems = read_problems()
-        prefix = ""
-        postfix = ""
-        dataloader = [
-                      problems[task_id]["prompt"]  
-                      for task_id in problems
-        ]
-
-    elif args.dataset == 'spider':
-        dataset = json.load(open(os.path.join(args.datapath, "dev.json")))
-        spider_schema,spider_primary,spider_foreign = creating_schema(os.path.join(args.datapath, "tables.json"))
-
-        dataloader = [spider_examples + 
-                       "Schema:\n" + find_fields_MYSQL_like(s["db_id"], spider_schema) + "\n" + 
-                       "Question: " + s["question"] + "\n" + 
-                       "SQL:" for s in dataset]
-        output_dataset = [s["db_id"] + "[SQL]" + s["query"] for s in dataset] 
-        dataloader = dataloader[:100]
-
-    else:
-        raise NotImplementedError
-
-    ModelLoader = AutoModelForCausalLM if args.auto_model else LlamaForCausalLM
-    TokenizerLoader = AutoTokenizer if args.auto_model else LlamaTokenizer
-
-    print(args.tokenizer, type(args.tokenizer))
-    print(hf_token, type(hf_token))
-    tokenizer = AutoTokenizer.from_pretrained(args.tokenizer, trust_remote_code = True, token = hf_token)
-
-    logger.info("Loading draft model: {}".format(args.draft_model))
-    draft_model = ModelLoader.from_pretrained(
-        args.draft_model,
-        torch_dtype=torch.float16,
-        device_map=0,
-        use_flash_attention_2=True if args.flash_attn else False,
-        token = hf_token,
-        cache_dir = '/llmss/cache/huggingface/',
-    )
-
-    logger.info("Loading target model: {}".format(args.target_model))
-    target_model = ModelLoader.from_pretrained(
-        args.target_model,
-        torch_dtype=torch_dtype,
-        device_map="auto",
-        use_flash_attention_2=True if args.flash_attn else False,
-        token = hf_token,
-        max_memory={0: "38GiB"},
-        cache_dir = '/llmss/cache/huggingface/',
-
-    )
-
-
-    if args.run_baseline:
-        run_baseline_eval(
-            target_model,
-            tokenizer=tokenizer,
-            dataloader=dataloader,
-            max_new_tokens=args.max_new_tokens,
-            sampling_type=args.sampling_type,
-            disable_tqdm=args.disable_tqdm,
-            top_k = args.top_k,
-            top_p = args.top_p,
-        )
-    else:
-        pred_seq = run_eval(
-            draft_model,
-            target_model,
-            tokenizer=tokenizer,
-            dataset=args.dataset,
-            dataloader=dataloader,
-            k_config=args.k_config,
-            beam_width=args.beam_width,
-            accept_thres=args.accept_thres,
-            max_new_tokens=args.max_new_tokens,
-            replacement=args.replacement,
-            speculative_sampling=not args.naive_sampling,
-            tree_attn=not args.disable_tree_attn,
-            sampling_type=args.sampling_type,
-            disable_tqdm=args.disable_tqdm,
-            mtad = args.mtad,
-            dsbd = args.dsbd,
-            expect_thres = args.expect_thres,
-            min_accept_num = args.min_accept_num,
-            top_k = args.top_k,
-            top_p = args.top_p,
-        )
-        if args.dataset == "spider":
-            cnt = len(pred_seq)
-            performance = execution_accuracy_references(predictions = pred_seq, references = output_dataset[:cnt], data_path = args.datapath)
-            print(performance)
-        elif args.dataset == 'human_eval':
-            samples = [dict(task_id=task_id, completion=output) for task_id, output in zip(problems,pred_seq)]
-            file_name = f"output_{time.perf_counter()}.jsonl"
-            write_jsonl(file_name, samples)
-            print(f"write output to {file_name}")
-
-
-
-
-if __name__ == "__main__":
-    parser = argparse.ArgumentParser()
-    parser.add_argument("--dataset", type=str, required=True, help="dataset: spider or human_eval")
-    parser.add_argument(
-        "--draft-model", type=str, required=True, help="Draft model path."
-    )
-    parser.add_argument(
-        "--target-model", type=str, required=True, help="Target model path."
-    )
-    parser.add_argument("--tokenizer", type=str, default=None, help="Tokenizer path.")
-    parser.add_argument("--fp16", action="store_true", help="use float16 dtype.")
-
-    parser.add_argument(
-        "--k-config",
-        type=lambda x: tuple(map(int, x.split(","))),
-        required=True,
-        help="Use comma separations, e.g. `--k-config 4,2,2`.",
-    )
-
-    parser.add_argument(
-        "--datapath", type=str, required=True, help="The json data file."
-    )
-    parser.add_argument("--max-new-tokens", type=int, default=128)
-    parser.add_argument(
-        "--replacement",
-        action="store_true",
-        help="Sampling with replacement.",
-    )
-    parser.add_argument(
-        "--naive-sampling",
-        action="store_true",
-        help="Use multi-candidate naive sampling.",
-    )
-
-    parser.add_argument("--disable-tree-attn", action="store_true")
-
-    parser.add_argument(
-        "--sampling-type", type=str, default="sampling", choices=["argmax", "sampling"]
-    )
-
-    parser.add_argument("--disable-tqdm", action="store_true")
-
-    parser.add_argument("--auto-model", action="store_true")
-    parser.add_argument("--run-baseline", action="store_true")
-
-    parser.add_argument("--flash-attn", action="store_true")
-    # mtad parameters
-    parser.add_argument("--mtad", action="store_true")
-    parser.add_argument("--beam-width", type=int, default=4)
-    parser.add_argument("--accept-thres", type=float, default=0.5)
-
-    # dsbd parameters
-    parser.add_argument("--dsbd", action="store_true")
-    parser.add_argument("--min-accept-num", type=int, default=1)
-    parser.add_argument("--expect-thres", type=float, default=0.8)
-
-    parser.add_argument("--top-p", type=float, default=0.9)
-    parser.add_argument("--top-k", type=int, default=10)
-
-    parser.add_argument("--seed", type=int, default=42)
-    args = parser.parse_args()
-
-    if args.tokenizer is None:
-        args.tokenizer = args.target_model
-    main(args)
+import os
+os.environ['CUDA_VISIBLE_DEVICES'] = '0'
+hf_token = os.environ['HFTOKEN']
+
+import argparse
+import json
+import logging
+import time
+from typing import Literal, Tuple
+
+import torch
+from inference.generate import Generator, BaseGenerator, SpeculativeGenerator, MTADGenerator, DSBDGenerator
+from model.llama_tree_attn import LlamaForCausalLM, LlamaTokenizer
+from transformers import AutoModelForCausalLM, AutoTokenizer
+from tqdm import tqdm
+import random
+import numpy as np
+from utils import find_fields_MYSQL_like, creating_schema, spider_examples
+from utils import execution_accuracy_references, extract_first_function
+from utils import get_score, get_total_power
+import subprocess
+
+def set_seed(seed: int):
+    random.seed(seed)                      # Python random module
+    np.random.seed(seed)                   # NumPy
+    torch.manual_seed(seed)                 # PyTorch CPU
+    torch.cuda.manual_seed(seed)            # PyTorch GPU (single-GPU)
+    torch.cuda.manual_seed_all(seed)        # PyTorch GPU (multi-GPU)
+                       
+    # Ensure deterministic behavior in PyTorch operations (if possible)
+    torch.backends.cudnn.deterministic = True
+    torch.backends.cudnn.benchmark = False
+
+# Setup logging
+logging.basicConfig(
+    format="%(asctime)s - %(levelname)s - %(name)s - %(message)s",
+    datefmt="%m/%d/%Y %H:%M:%S",
+    level=logging.INFO,
+)
+
+logger = logging.getLogger(__name__)
+
+
+class JsonData:
+    def __init__(self, path) -> None:
+        with open(path) as fin:
+            self.data = json.load(fin)
+            self.data = self.data[:100]
+
+    def __getitem__(self, index) -> Tuple[str, str]:
+        return self.data[index]
+
+    def __len__(self):
+        return len(self.data)
+
+
+def run_eval(
+    draft_model,
+    target_model,
+    tokenizer,
+    dataset,
+    dataloader,
+    k_config: Tuple[int],
+    max_new_tokens: int = 128,
+    replacement=False,
+    speculative_sampling=True,
+    tree_attn=True,
+    sampling_type: Literal["argmax", "sampling"] = "sampling",
+    disable_tqdm: bool = False,
+    mtad: bool = True,
+    dsbd: bool = False,
+    beam_width: int = 4,
+    accept_thres: float = 0.5,
+    expect_thres: float = 0.8,
+    min_accept_num: int = 1,
+    top_k: int = 10,
+    top_p: float = 0.9,
+):
+    if sampling_type not in ["argmax", "sampling"]:
+        raise ValueError(
+            f'`sampling_type` can be either `"argmax"` or `"sampling"`, but received "{sampling_type}"'
+        )
+    if sampling_type == "argmax":
+        target_model_temp = 0
+        draft_model_temp = 0
+    else:
+        target_model_temp = 1
+        draft_model_temp = 1
+
+    if mtad:
+      generator = MTADGenerator(
+        draft_model,
+        target_model,
+        eos_token_id=tokenizer.eos_token_id,
+        k_config=k_config,
+        beam_width = beam_width,
+        accept_thres = accept_thres,
+        max_new_tokens=max_new_tokens,
+        draft_model_temp=draft_model_temp,
+        target_model_temp=target_model_temp,
+        replacement=replacement,
+        speculative_sampling=speculative_sampling,
+        tree_attn=tree_attn,
+        top_k = top_k,
+        top_p = top_p,
+      )
+    elif dsbd:
+       generator = DSBDGenerator(
+        draft_model,
+        target_model,
+        eos_token_id=tokenizer.eos_token_id,
+        k_config=k_config,
+        beam_width = beam_width,
+        min_accept_num = min_accept_num,
+        expect_thres = expect_thres,
+        max_new_tokens=max_new_tokens,
+        draft_model_temp=draft_model_temp,
+        target_model_temp=target_model_temp,
+        replacement=replacement,
+        speculative_sampling=speculative_sampling,
+        top_k = top_k,
+        top_p = top_p,
+      )
+       
+    else:
+      generator = SpeculativeGenerator(
+        draft_model,
+        target_model,
+        eos_token_id=tokenizer.eos_token_id,
+        k_config=k_config,
+        max_new_tokens=max_new_tokens,
+        draft_model_temp=draft_model_temp,
+        target_model_temp=target_model_temp,
+        replacement=replacement,
+        speculative_sampling=speculative_sampling,
+        tree_attn=tree_attn,
+        top_k = top_k,
+        top_p = top_p,
+      )
+
+    draft_model.eval()
+    target_model.eval()
+
+    logger.info("evaluation start.")
+    start_time = time.time()
+
+    acceptance_count = 0
+    draft_token_count = 0
+    invocation_count = 0
+
+    iterator = range(len(dataloader))
+    pred_seq = []
+    score_list = []
+
+    P = subprocess.Popen("exec python3 -u gpu_power_monitor.py",shell=True, text=True, stdout=subprocess.PIPE)
+
+    with torch.no_grad():
+        for sample_idx in iterator if disable_tqdm else tqdm(iterator):
+            prompt_text = dataloader[sample_idx]
+            inputs = tokenizer(prompt_text, return_tensors="pt", max_length=512, truncation=True).to("cuda")
+            input_ids = inputs.input_ids
+            input_len = input_ids.size(-1)
+            output = generator.generate(input_ids)
+
+            acceptance_count += output.acceptance_count
+            draft_token_count += output.draft_token_count
+            invocation_count += output.invocation_count
+
+            if dataset == 'spider':
+                pred_seq.append(tokenizer.decode(output.sequences[0][input_len:], skip_special_tokens=True).split(';')[0])
+            elif dataset == 'human_eval':
+                string = tokenizer.decode(output.sequences[0], skip_special_tokens=True)
+                pred_seq.append(extract_first_function(string))
+
+            score = get_score(output.sequences, target_model, input_len)
+            score_list.append(score.item())
+
+    end_time = time.time()
+    P.kill()
+    P.wait()
+
+    logger.info("evaluation complete.")
+
+    run_time = end_time - start_time
+
+    latency = run_time / (acceptance_count + invocation_count)
+    acceptance_rate = acceptance_count / draft_token_count
+    block_efficiency = 1 + acceptance_count / invocation_count
+
+    outputs = P.stdout.readlines()
+    power_total = get_total_power(outputs, start_time, end_time, None)
+
+
+    logger.info("Running time: {:.2f} s".format(run_time))
+    logger.info("Token latency: {:.2f} ms".format(latency * 1000))
+    logger.info("Acceptance rate: {:.2f}".format(acceptance_rate))
+    logger.info("Block efficiency: {:.2f}".format(block_efficiency))
+    logger.info("J/token: {:.2f}".format(power_total/(acceptance_count+invocation_count)))
+    logger.info("PPL: {:.2f}".format(np.exp(-np.mean(score_list))))
+    return pred_seq
+
+
+def run_baseline_eval(
+    target_model,
+    tokenizer,
+    dataloader,
+    max_new_tokens: int = 128,
+    sampling_type: Literal["argmax", "sampling"] = "sampling",
+    disable_tqdm: bool = False,
+    top_k: int = 10,
+    top_p: float = 0.9,
+):
+    if sampling_type not in ["argmax", "sampling"]:
+        raise ValueError(
+            f'`sampling_type` can be either `"argmax"` or `"sampling"`, but received "{sampling_type}"'
+        )
+    if sampling_type == "argmax":
+        target_model_temp = 0
+    else:
+        target_model_temp = 1
+
+    generator = BaseGenerator(
+        target_model,
+        eos_token_id=tokenizer.eos_token_id,
+        max_new_tokens=max_new_tokens,
+        temp=target_model_temp,
+        top_k = top_k,
+        top_p = top_p,
+    )
+
+    target_model.eval()
+
+    logger.info("evaluation start.")
+    start_time = time.time()
+
+    invocation_count = 0
+
+    iterator = range(len(dataloader))
+    with torch.no_grad():
+        for sample_idx in iterator if disable_tqdm else tqdm(iterator):
+            prompt_text = dataloader[sample_idx]
+            inputs = tokenizer(prompt_text, return_tensors="pt").to("cuda")
+            input_ids = inputs.input_ids
+            output = generator.generate(input_ids)
+
+            invocation_count += output.invocation_count
+    end_time = time.time()
+
+    logger.info("evaluation complete.")
+
+    run_time = end_time - start_time
+
+    latency = run_time / invocation_count
+
+    logger.info("Running time: {:.2f} s".format(run_time))
+    logger.info("Token latency: {:.2f} ms".format(latency * 1000))
+
+
+def main(args):
+    if args.mtad == True and args.dsbd == True:
+        logger.warning(
+            "When both --mtad and --dsbd flags are set, only running mtad."
+        )
+        args.dsbd = False
+
+
+    set_seed(args.seed)  # Set a fixed seed
+    torch_dtype = torch.float16 if args.fp16 else torch.float32
+
+    logger.info("The full evaluation configuration:\n" + repr(args))
+
+    if args.auto_model and not args.disable_tree_attn:
+        logger.warning(
+            "Tree Attn is currently not supported for models other than LLaMA. Therefore, "
+            "when using '--auto-model', Tree Attn will be disabled."
+        )
+        args.disable_tree_attn = True
+
+    if args.dataset == 'human_eval':
+        from human_eval.data import write_jsonl, read_problems
+        problems = read_problems()
+        prefix = ""
+        postfix = ""
+        dataloader = [
+                      problems[task_id]["prompt"]  
+                      for task_id in problems
+        ]
+
+    elif args.dataset == 'spider':
+        dataset = json.load(open(os.path.join(args.datapath, "dev.json")))
+        spider_schema,spider_primary,spider_foreign = creating_schema(os.path.join(args.datapath, "tables.json"))
+
+        dataloader = [spider_examples + 
+                       "Schema:\n" + find_fields_MYSQL_like(s["db_id"], spider_schema) + "\n" + 
+                       "Question: " + s["question"] + "\n" + 
+                       "SQL:" for s in dataset]
+        output_dataset = [s["db_id"] + "[SQL]" + s["query"] for s in dataset] 
+        dataloader = dataloader[:100]
+
+    else:
+        raise NotImplementedError
+
+    ModelLoader = AutoModelForCausalLM if args.auto_model else LlamaForCausalLM
+    TokenizerLoader = AutoTokenizer if args.auto_model else LlamaTokenizer
+
+    print(args.tokenizer, type(args.tokenizer))
+    print(hf_token, type(hf_token))
+    tokenizer = AutoTokenizer.from_pretrained(args.tokenizer, trust_remote_code = True, token = hf_token)
+
+    logger.info("Loading draft model: {}".format(args.draft_model))
+    draft_model = ModelLoader.from_pretrained(
+        args.draft_model,
+        torch_dtype=torch.float16,
+        device_map=0,
+        use_flash_attention_2=True if args.flash_attn else False,
+        token = hf_token,
+        cache_dir = '/llmss/cache/huggingface/',
+    )
+
+    logger.info("Loading target model: {}".format(args.target_model))
+    target_model = ModelLoader.from_pretrained(
+        args.target_model,
+        torch_dtype=torch_dtype,
+        device_map="auto",
+        use_flash_attention_2=True if args.flash_attn else False,
+        token = hf_token,
+        max_memory={0: "38GiB"},
+        cache_dir = '/llmss/cache/huggingface/',
+
+    )
+
+
+    if args.run_baseline:
+        run_baseline_eval(
+            target_model,
+            tokenizer=tokenizer,
+            dataloader=dataloader,
+            max_new_tokens=args.max_new_tokens,
+            sampling_type=args.sampling_type,
+            disable_tqdm=args.disable_tqdm,
+            top_k = args.top_k,
+            top_p = args.top_p,
+        )
+    else:
+        pred_seq = run_eval(
+            draft_model,
+            target_model,
+            tokenizer=tokenizer,
+            dataset=args.dataset,
+            dataloader=dataloader,
+            k_config=args.k_config,
+            beam_width=args.beam_width,
+            accept_thres=args.accept_thres,
+            max_new_tokens=args.max_new_tokens,
+            replacement=args.replacement,
+            speculative_sampling=not args.naive_sampling,
+            tree_attn=not args.disable_tree_attn,
+            sampling_type=args.sampling_type,
+            disable_tqdm=args.disable_tqdm,
+            mtad = args.mtad,
+            dsbd = args.dsbd,
+            expect_thres = args.expect_thres,
+            min_accept_num = args.min_accept_num,
+            top_k = args.top_k,
+            top_p = args.top_p,
+        )
+        if args.dataset == "spider":
+            cnt = len(pred_seq)
+            performance = execution_accuracy_references(predictions = pred_seq, references = output_dataset[:cnt], data_path = args.datapath)
+            print(performance)
+        elif args.dataset == 'human_eval':
+            samples = [dict(task_id=task_id, completion=output) for task_id, output in zip(problems,pred_seq)]
+            file_name = f"output_{time.perf_counter()}.jsonl"
+            write_jsonl(file_name, samples)
+            print(f"write output to {file_name}")
+
+
+
+
+if __name__ == "__main__":
+    parser = argparse.ArgumentParser()
+    parser.add_argument("--dataset", type=str, required=True, help="dataset: spider or human_eval")
+    parser.add_argument(
+        "--draft-model", type=str, required=True, help="Draft model path."
+    )
+    parser.add_argument(
+        "--target-model", type=str, required=True, help="Target model path."
+    )
+    parser.add_argument("--tokenizer", type=str, default=None, help="Tokenizer path.")
+    parser.add_argument("--fp16", action="store_true", help="use float16 dtype.")
+
+    parser.add_argument(
+        "--k-config",
+        type=lambda x: tuple(map(int, x.split(","))),
+        required=True,
+        help="Use comma separations, e.g. `--k-config 4,2,2`.",
+    )
+
+    parser.add_argument(
+        "--datapath", type=str, required=True, help="The json data file."
+    )
+    parser.add_argument("--max-new-tokens", type=int, default=128)
+    parser.add_argument(
+        "--replacement",
+        action="store_true",
+        help="Sampling with replacement.",
+    )
+    parser.add_argument(
+        "--naive-sampling",
+        action="store_true",
+        help="Use multi-candidate naive sampling.",
+    )
+
+    parser.add_argument("--disable-tree-attn", action="store_true")
+
+    parser.add_argument(
+        "--sampling-type", type=str, default="sampling", choices=["argmax", "sampling"]
+    )
+
+    parser.add_argument("--disable-tqdm", action="store_true")
+
+    parser.add_argument("--auto-model", action="store_true")
+    parser.add_argument("--run-baseline", action="store_true")
+
+    parser.add_argument("--flash-attn", action="store_true")
+    # mtad parameters
+    parser.add_argument("--mtad", action="store_true")
+    parser.add_argument("--beam-width", type=int, default=4)
+    parser.add_argument("--accept-thres", type=float, default=0.5)
+
+    # dsbd parameters
+    parser.add_argument("--dsbd", action="store_true")
+    parser.add_argument("--min-accept-num", type=int, default=1)
+    parser.add_argument("--expect-thres", type=float, default=0.8)
+
+    parser.add_argument("--top-p", type=float, default=0.9)
+    parser.add_argument("--top-k", type=int, default=10)
+
+    parser.add_argument("--seed", type=int, default=42)
+    args = parser.parse_args()
+
+    if args.tokenizer is None:
+        args.tokenizer = args.target_model
+    main(args)